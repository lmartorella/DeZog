import {Z80Registers} from '../remotes/z80registers';
import {HistoryInstructionInfo} from './decodehistinfo';
import {BaseMemory} from '../disassembler/basememory';
import {Opcode} from '../disassembler/opcode';
import {EventEmitter} from 'events';
import {CallStackFrame} from '../callstackframe';
import {RefList} from '../misc/refList';
import {Remote} from './remotefactory';
import {Utility} from '../misc/utility';
import {Settings} from '../settings';


/**
 * This class takes care of the step history.
 * This is a lite version of the cpu history.
 *
 * The step history contains only the instructions that one has stepped through
 * during debugging.
 * E.g. if you step over a CALL the step history includes only the instruction CALL.
 * The true cpu history, in contrast, would include all instructions from the subroutine
 * that was called.
 *
 * The step history has the advantage that it is available for all Remotes.
 * Even if the remote itself does not support reverse debugging.
 * But, of course, it is less powerful.
 *
 * For the step history some stepping commands do not make sense or work
 * differently as in the true cpu history:
 * - Step over/step into: There is no differentiation. Both simply step to the next instruction.
 * - StepOut: Does not make sense. Does not exist.
 * - StepBack: Simply steps back to the next instruction.
 * - Reverse continue: Steps back until a breakpoint is hit (only breakpoint
 *   that happen to be at the steps) or until the start of the history.
 * - Continue: Steps forward until a breakpoint is hit (only breakpoint
 *   that happen to be at the steps) or until the end of the history.
 *
 * This class also holds the arrays for the 'revDbgHistory' decoration.
 * And it handles continue, stepOver, stepInto, stepOut, continueReverse
 * and stepBack while in step-back (reverse debugging mode) mode.
 */
export class StepHistoryClass extends EventEmitter {

	// Contains the cpu instruction (register) history.
	// Starts with the youngest.
	// At index 0 the current registers are cached.
	protected history: Array<HistoryInstructionInfo>;

	// The current history index.
	protected historyIndex: number;

	// The maximum size of the history array.
	protected maxSize: number;

	/// The addresses of the reverse history in the right order.
	/// Used to show these lines decorated (gray) while stepping backwards.
	protected revDbgHistory: Array<number>;

	/// Only used in the StepHistory to store the call stack.
	protected liteCallStackHistory: Array<RefList<CallStackFrame>>;

	/// User pressed break (pause). Will interrupt e.g. continueReverse.
	protected running: boolean;

	// Mirror of the settings historySpotCount.
	protected spotCount: number;

	// Mirror of the settings spotShowRegisters.
	protected spotShowRegisters: boolean;


	// Prepare to get current registers.
	protected wantedChangedRegs=["A", "F", "BC", "DE", "HL", "IX", "IY", "SP"];


	// Constructor
	constructor() {
		super();
	}


	/**
	 * Init.
	 */
	public init() {
		this.maxSize=Settings.launch.history.reverseDebugInstructionCount;
		this.history=new Array<HistoryInstructionInfo>();
		this.historyIndex=-1;
		this.revDbgHistory=new Array<number>();
		this.liteCallStackHistory=new Array<RefList<CallStackFrame>>(); this.spotCount=Settings.launch.history.spotCount;
		this.spotShowRegisters=Settings.launch.history.spotShowRegisters;
	}


	/**
	 * Sets/gets the decoder to use.
	 * The decoder of the instruction lines. Is the register encoder
     * for StepHistory and an enhanced decoder for CpuHistory.
	 */
	private _decoder: HistoryInstructionInfo;
	public get decoder(): HistoryInstructionInfo {return this._decoder};
	public set decoder(value: HistoryInstructionInfo) {this._decoder=value;};


	/**
	 * Clears the history cache. Is called on each "normal (forward)" step.
	 */
	public clear() {
	}


	/**
	 * Retrieves the registers at the previous step history.
	 * Is async.
	 * @returns The registers or undefined if at the end of the history.
	 */
	public async getPrevRegistersAsync(): Promise<HistoryInstructionInfo|undefined> {
		const index=this.historyIndex+1;
		//console.log("len=" + this.history.length + ", index=" + index);
		Utility.assert(index>=0);
		if (index>=this.history.length)
			return undefined;
		this.historyIndex=index;
		const regs=this.history[index];
		return regs;
	}


	/**
	 * Retrieves the registers at the next instruction from ZEsarUX cpu history.
	 * @returns A string with the registers or undefined if at the start of the history.
	 */
	public getNextRegisters(): HistoryInstructionInfo|undefined {
		let currentLine;
		// Get previous item
		Utility.assert(this.historyIndex >= 0);
		this.historyIndex --;
		if(this.historyIndex >= 0)
			currentLine = this.history[this.historyIndex];
		return currentLine;
	}


	/**
	 * Returns the call stack at the historyIndex.
	 */
	public getCallStack(): RefList<CallStackFrame> {
		Utility.assert(this.historyIndex>=0);
		return this.liteCallStackHistory[this.historyIndex];
	}


	/**
	 * Pushes one history into the array.
	 * @param line One line of history.
	 */
	public pushHistoryInfo(line: HistoryInstructionInfo) {
		Utility.assert(line);
		// Otherwise add
		this.history.unshift(line);
		if (this.history.length>this.maxSize)
			this.history.pop();
	}


	/**
	 * Pushes a callstack to the array.
	 * If it is called it is called after 'pushHistoryInfo' to check the length correctly.
	 */
	public pushCallStack(callstack: RefList<CallStackFrame>) {
		Utility.assert(callstack);
		this.liteCallStackHistory.unshift(callstack);
		if (this.liteCallStackHistory.length>this.maxSize)
			this.liteCallStackHistory.pop();
		Utility.assert(this.liteCallStackHistory.length==this.history.length);
	}


	/**
	 * @param line One line of history.
	 * @returns The address of the current line.
	 * Or in other words the PC contents.
	 */
	public getAddress(line: HistoryInstructionInfo): number {
		const addr=Z80Registers.decoder.parsePC(line);
		return addr;
	}


	/**
	 * @returns Returns true if in step back mode.
	 */
	public isInStepBackMode() {
		return (this.historyIndex >= 0);
	}


	/**
	 * Disassembles an instruction from the given opcode string.
	 * @param line One line of history.
	 * @returns The instruction, e.g. "LD A,1E".
	 */
	public getInstruction(line: HistoryInstructionInfo): string {
		// Prepare bytes to memory
		let opcodes=this.decoder.getOpcodes(line);
		const pc=Z80Registers.decoder.parsePC(line);
		const buffer=new BaseMemory(pc, 4);
		for (let i=0; i<4; i++) {
			const opc=opcodes&0xFF;
			buffer.setValueAtIndex(i, opc);
			opcodes>>>=8;
		}
		// Get opcode
		const opcode=Opcode.getOpcodeAt(buffer, pc);
		// Disassemble
		const opCodeDescription=opcode.disassemble();
		const instr=opCodeDescription.mnemonic;
		return instr;
	}


	/**
	 * Emits 'revDbgHistory' to signal that the files should be decorated.
	 */
	protected emitRevDbgHistory() {
		// Change debug history array into set.
		const addrSet=new Set(this.revDbgHistory)
		this.emit('revDbgHistory', addrSet);
	}


	/**
	 * Returns the address of the i-th element before the current
	 * historyIndex.
	 * 0 = historyIndex.
	 * @param i The i-th element.
	 */
	public getPreviousAddress(i: number) {
		let k=this.historyIndex+i;
		if (k>=this.history.length)
			return undefined;
		const line=this.history[k];
		const addr=this.getAddress(line);
		return addr;
	}


	/**
	 * Creates a string with changed registers (names+value).
	 * @param line The history line in question.
	 * @param regsMap A map of register names ("A", "F", "HL" etc.) with their
	 * current values, i.e. the value after the history 'line'.
	 * I.e. the value that will be printed if not equal to previous
	 * value.
	 * This function will also override the value with the value of history line.
	 */
	protected getChangedRegistersString(line: string, regsMap: Map<string, number>): string {
		let regText='';
		for (const [regName, prevValue] of regsMap) {
			const regValue=Z80Registers.decoder.getRegValueByName(regName, line);
			// Check if changed
			if (regValue!=prevValue) {
				let regName2='';
				let regValueString='';
				// Check for flags
				const size=regName.length;
				if (size==1) {
					regName2=regName;
					if (regName=='F') {
						// Convert register
						regValueString=Utility.getFlagsString(regValue);
					}
					else {
						// One byte register
						regValueString=Utility.getHexString(regValue, 2)+'h';
					}
				}
				else {
					/* Distinguishes one and two byte registers
					// Normal reg
						// Check which part of the (double) register has changed
						if (regName.startsWith('I')) {
							// Double register
							regValueString=Utility.getHexString(regValue, 4)+'h';
						}
						else {
							// Check both parts
							const valueXored=regValue^prevValue;
							// First part
							if (valueXored&0xFF00) {
								regName2+=regName[0];
								regValueString+=Utility.getHexString(regValue>>>8, 2);
							}
							// Second part
							if (valueXored&0xFF) {
								regName2+=regName[1];
								regValueString+=Utility.getHexString(regValue%0xFF, 2);
							}
						}
					*/

					// Only 2 byte registers/ Double register
					regName2=regName;
					regValueString=Utility.getHexString(regValue, 4);
					regValueString+='h';
				}

				// Construct text
				if (regText)
					regText+=',';
				regText+=regName2+'='+regValueString;
				// Store previous value
				regsMap.set(regName, regValue);
			}
		}
		// Return
		return regText;
	}


	/**
	 * Calculates the indices into the history array.
	 * For simple history arrays this is equal to the index range.
	 * For zsim this is more complex.
	 * @param indices The correctly ordered indices into this.history.
	 * @returns addresses and registers to pass to the decorations.
	 */
	protected calcSpotHistoryAddressesAndRegisters(indices: Array<number>): {addresses: Array<number>, registers: Array<string>} {
		// Changed registers
		let registers;
		let regsMap;
		if (this.spotShowRegisters) {
			// Prepare arrays
			registers=new Array<string>();
			regsMap=new Map<string, number>();
		}

		// Now go through all indices
		// Note: The decoration shows the (changed) register value, **prior** to the instruction in that line.
		const addresses=new Array<number>();
		for (let i=indices.length-1; i>=0; i--) {
			const index=indices[i];
			const line=this.history[index];
			// Get address
			const pc=Z80Registers.decoder.parsePCLong(line);
			//addresses.push(pc);
			addresses.unshift(pc);
			// Compare registers
			if (registers) {
				if (i==indices.length-1) {
					// Not for the first line
					registers.unshift('');
					// Preset register values
					this.wantedChangedRegs.forEach(regName => {
						const value=Z80Registers.decoder.getRegValueByName(regName, line);
						regsMap.set(regName, value);
					});
				}
				else {
					// But for all others
					const regText=this.getChangedRegistersString(line, regsMap);
					registers.unshift(regText);
				}
			}
		}

		// Return
		return {addresses, registers};
	}


	/**
	 * Emits 'historySpot' to signal that the files should be decorated.
	 * It can happen that this method has to retrieve data from the
	 * remote.
	 */
	protected emitHistorySpot() {
		// Check if history spot is enabled
		const count=this.spotCount;
		if (count<=0)
			return;

		// Otherwise calculate indices into the history

		// Get start index
		let index=this.historyIndex+1;
		let startIndex=index-count;
		if (startIndex<0)
			startIndex=0;

		let end=index+count;
		if (end>this.history.length)
			end=this.history.length;
		// Loop through history
		const indices=new Array<number>();
		let i;
		for (i=startIndex; i<end; i++) {
			indices.push(i);
		}

		// Changed registers and addresses
		const {addresses, registers}=this.calcSpotHistoryAddressesAndRegisters(indices);

		// Emit code coverage event
		this.emit('historySpot', startIndex, addresses, registers);
	}


	/**
	 * Emits 'revDbgHistory' and 'historySpot' if configured.
	 */
	public emitHistory() {
		this.emitRevDbgHistory();
		this.emitHistorySpot();
	}


	/**
	 * Returns the breakpoint at the given address.
	 * Note: Checks only breakpoints with a set 'address'.
	 * @returns A string with the reason. undefined if no breakpoint hit.
	 */
	protected checkPcBreakpoints(): string|undefined {
		Utility.assert(Z80Registers.getCache());
		let condition;

		// We use the callstack to get the PC long address.
		// The Z80Register contains only the 64k address but the callstack
		// contains the PC as well. If long addresses are used the callstack
		// PC is coded as long address.
		//const pc=Z80Registers.getPC();  This was used earlier.
		const callStack=this.getCallStack();
		const len=callStack.length;
		Utility.assert(len>0);
		const pc=callStack[len-1].addr;

		const breakpoints=Remote.getBreakpointsArray();
		for (const bp of breakpoints) {
			if (bp.address==pc) {
				// Check for condition
				if (!bp.condition) {
					condition="";
					break;
				}

				// Evaluate condition
				try {
					const result=Utility.evalExpression(bp.condition, true);
					if (result!=0) {
						condition=bp.condition;
						break;
					}
				}
				catch (e) {
					// A problem during evaluation happened,
					// e.g. a memory location has been tested which is not possible
					// during reverse debugging.
					condition="Could not evaluate: "+bp.condition;
					break;
				}
			}
		}

		// Text
		let reason;
		if (condition!=undefined) {
			const breakAddress=pc;
			const addrString=Utility.getHexString(breakAddress&0xFFFF, 4);
			let bankString="";
			const bank=breakAddress>>>16;
			if (bank!=0)
				bankString=" (bank="+(bank-1).toString()+")";
			reason="Breakpoint hit @"+addrString+"h"+bankString;
			//reason='Breakpoint hit at PC='+Utility.getHexString(pc&0xFFFF, 4)+'h';
			if (condition!="")
				reason+=', '+condition;
		}
		return reason;
	}


	/**
	 * @returns Returns the previous line in the cpu history.
	 * If at end it returns undefined.
	 */
	public async revDbgPrev(): Promise<HistoryInstructionInfo|undefined> {
		const line=await this.getPrevRegistersAsync();
		if (line) {
			// Add to register cache
			Z80Registers.setCache(line);
			// Add to history for decoration
			const addr=Z80Registers.getPCLong();
			this.revDbgHistory.push(addr);
		}
		return line;
	}


	/**
	 * @returns Returns the next line in the cpu history.
	 * If at start it returns ''.
	 * Note: Doesn't need to be async. I.e. doesn't need to communicate with the external remote.
	 */
	public revDbgNext(): HistoryInstructionInfo|undefined {
		// Get line
		let line=this.getNextRegisters() as string;
		Z80Registers.setCache(line);
		// Remove one address from history
		this.revDbgHistory.pop();
		return line;
	}


	/**
	 * Continues instruction execution.
	 * I.e. steps over all history infos until either a breakpoint is hit
	 * or the start of the instruction is encountered.
	 * @returns breakReason=A possibly break reason (e.g. 'Reached start of instruction history') or undefined.
	 */
	public continue(): string|undefined {
		this.running=true;
		// Continue in reverse debugging
		// Will run until after the first of the instruction history
		// or until a breakpoint condition is true.

		let nextLine;
		let breakReasonString;
		try {
			// Get current line
			let currentLine: string=Z80Registers.getCache();
			Utility.assert(currentLine);

			// Loop over all lines, reverse
			while (this.running) {
				// Handle stack
				nextLine=this.revDbgNext();
				if (!nextLine)
					break;

				// Check for breakpoint
				Z80Registers.setCache(nextLine);
				const condition=this.checkPcBreakpoints();
				if (condition!=undefined) {
					breakReasonString=condition;
					break;	// BP hit and condition met.
				}

				// Next
				currentLine=nextLine;
			}
		}
		catch (e) {
			breakReasonString='Error occurred: '+e.message;
		}

		// Return if next line is available, i.e. as long as we did not reach the start.
		if (!nextLine) {
			// Get the registers etc. from the Remote
			Remote.clearRegisters();
			breakReasonString='Break: Reached start of instruction history.';
		}

		return breakReasonString;
	}


	/**
	 * 'reverse continue' debugger program execution.
	 * The Promise resolves when it's stopped e.g. when a breakpoint is hit.
	 * @returns A string with the break reason. (Never undefined)
	 */
	public async reverseContinue(): Promise<string> {
		this.running=true;
		let currentLine;
		let breakReasonString;
		try {
			// Loop over all lines, reverse
			while (this.running) {
				// Get line
				currentLine=await this.revDbgPrev();
				if (!currentLine) {
					breakReasonString='Break: Reached end of instruction history.';
					break;
				}

				// Check for breakpoint
				Z80Registers.setCache(currentLine);
				const condition=this.checkPcBreakpoints();
				if (condition!=undefined) {
					breakReasonString=condition;
					break;	// BP hit and condition met.
				}
			}
		}
		catch (e) {
			breakReasonString='Error occurred: '+e.message;
		}

		return breakReasonString;
	}


	/**
	 * Should return the current instruction.
	 * For the Lite StepHistory always returns undefined.
	 * @returns undefined.
	 */
	public getCurrentInstruction(): string|undefined {
		return undefined;
	}


	/**
	 * Steps over an instruction.
	 * @returns A possibly break reason (e.g. 'Reached start of instruction history') or undefined if no break.
	 */
	public stepOver(): string|undefined {
		let breakReasonString;
		try {
			const currentLine=this.revDbgNext();
			if (!currentLine)
<<<<<<< HEAD
				throw Error("Break: Reached start of instruction history.");
=======
				throw Error('Break: Reached start of instruction history.');
>>>>>>> 3d034f91
		}
		catch (e) {
			breakReasonString=e.message;
		}

		// Call handler
		return breakReasonString;
	}


	/**
	 * Steps into an instruction.
	 * Is not implemented for StepHistory, only for CpuHistory.
	 * @returns The break reason/error: 'Step-into not supported in lite reverse debugging.'
	 */
	public stepInto(): string|undefined {
		return 'Step-into not supported in lite reverse debugging.';
	}


	/**
	 * Steps out of an instruction.
	 * Is not implemented for StepHistory, only for CpuHistory.
	 * @returns breakReason='Not supported in lite reverse debugging.'.
	 */
	public stepOut(): string|undefined {
		return 'Step-out not supported in lite reverse debugging.';
	}


	/**
	  * 'step backwards' the program execution in the debugger.
	  * @returns A Promise with a string with the break reason. Or undefined, if no break reason.
	  */
	public async stepBack(): Promise<string|undefined> {
		let breakReasonString;
		try {
			const currentLine=await this.revDbgPrev();
			if (!currentLine)
				throw Error('Break: Reached end of instruction history.');
		}
		catch (e) {
			breakReasonString=e.message;
		}

		// Call handler
		return breakReasonString;
	}


	/**
	 * User pressed break (pause).
	 * Interrupts a running 'continue', 'continueReverse', 'stepOver' or 'stepOut'.
	 */
	public pause() {
		this.running=false;
	}
}
<|MERGE_RESOLUTION|>--- conflicted
+++ resolved
@@ -618,11 +618,7 @@
 		try {
 			const currentLine=this.revDbgNext();
 			if (!currentLine)
-<<<<<<< HEAD
-				throw Error("Break: Reached start of instruction history.");
-=======
 				throw Error('Break: Reached start of instruction history.');
->>>>>>> 3d034f91
 		}
 		catch (e) {
 			breakReasonString=e.message;
