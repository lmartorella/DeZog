--- conflicted
+++ resolved
@@ -222,11 +222,7 @@
 				watchpoints.push({address: entryAddress, size: length, access: access, condition: cond || ''});
 			}
 			catch (e) {
-<<<<<<< HEAD
-				throw Error("Problem with WPMEM. Could not evaluate: '"+entry.line+"': "+e+"");
-=======
 				throw Error("Problem with WPMEM. Could not evaluate: '"+entry.line+"': "+e.message+"");
->>>>>>> 3d034f91
 			}
 		}
 
