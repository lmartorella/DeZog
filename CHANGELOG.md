--- conflicted
+++ resolved
@@ -1,6 +1,5 @@
 # Changelog
 
-<<<<<<< HEAD
 # 2.0.1
 - Logging to files removed. vscode does this anyway.
 
@@ -33,15 +32,11 @@
 - Fixed: during time-travel it is not possible anymore to change the registers.
 - Fixed a bug with UNKNOWN label in call stack during time-travel.
 
-# 1.5.4
-- Fixed# 34: Unverified breakpoints in version 1.5.3. Windows.
-=======
 # 1.5.5
 - Fixed an 'Unverified breakpoint' issue for z88dk. (See #38)
 
 # 1.5.4
 - Fixed #34: Unverified breakpoints in version 1.5.3. Windows 10
->>>>>>> 2afb8a77
 
 # 1.5.3
 - Merged into master branch.
